--- conflicted
+++ resolved
@@ -191,15 +191,11 @@
         branch indicated in the regex as the second parent of the
         changeset. Default is ``{{mergefrombranch ([-\\w]+)}}``
 
-<<<<<<< HEAD
     :convert.localtimezone: use local time (as determined by the TZ
         environment variable) for changeset date/times. The default
         is False (use UTC).
 
-    :hook.cvslog: Specify a Python function to be called at the end of
-=======
     :hooks.cvslog: Specify a Python function to be called at the end of
->>>>>>> 573ec722
         gathering the CVS log. The function is passed a list with the
         log entries, and can modify the entries in-place, or add or
         delete them.
