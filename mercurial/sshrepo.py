# sshrepo.py - ssh repository proxy class for mercurial
#
# Copyright 2005 Matt Mackall <mpm@selenic.com>
#
# This software may be used and distributed according to the terms
# of the GNU General Public License, incorporated herein by reference.

from node import *
from remoterepo import *
from i18n import gettext as _
from demandload import *
demandload(globals(), "hg os re stat util")

class sshrepository(remoterepository):
    def __init__(self, ui, path):
        self.url = path
        self.ui = ui

        m = re.match(r'ssh://(([^@]+)@)?([^:/]+)(:(\d+))?(/(.*))?', path)
        if not m:
            raise hg.RepoError(_("couldn't parse destination %s") % path)

        self.user = m.group(2)
        self.host = m.group(3)
        self.port = m.group(5)
        self.path = m.group(7) or "."

        args = self.user and ("%s@%s" % (self.user, self.host)) or self.host
        args = self.port and ("%s -p %s") % (args, self.port) or args

        sshcmd = self.ui.config("ui", "ssh", "ssh")
        remotecmd = self.ui.config("ui", "remotecmd", "hg")
        cmd = '%s %s "%s -R %s serve --stdio"'
        cmd = cmd % (sshcmd, args, remotecmd, self.path)

        ui.note('running %s\n' % cmd)
        self.pipeo, self.pipei, self.pipee = os.popen3(cmd, 'b')

        # skip any noise generated by remote shell
        self.do_cmd("hello")
        r = self.do_cmd("between", pairs=("%s-%s" % ("0"*40, "0"*40)))
        lines = ["", "dummy"]
        max_noise = 500
        while lines[-1] and max_noise:
            l = r.readline()
            self.readerr()
            if lines[-1] == "1\n" and l == "\n":
                break
            if l:
                ui.debug(_("remote: "), l)
            lines.append(l)
            max_noise -= 1
        else:
            if l1:
                ui.debug(_("remote: "), l1)
            raise hg.RepoError(_("no response from remote hg"))

        self.capabilities = ()
        lines.reverse()
        for l in lines:
            if l.startswith("capabilities:"):
                self.capabilities = l[:-1].split(":")[1].split()
                break

    def readerr(self):
        while 1:
            size = util.fstat(self.pipee).st_size
            if size == 0: break
            l = self.pipee.readline()
            if not l: break
            self.ui.status(_("remote: "), l)

    def __del__(self):
        try:
            self.pipeo.close()
            self.pipei.close()
            # read the error descriptor until EOF
            for l in self.pipee:
                self.ui.status(_("remote: "), l)
            self.pipee.close()
        except:
            pass

    def dev(self):
        return -1

    def do_cmd(self, cmd, **args):
        self.ui.debug(_("sending %s command\n") % cmd)
        self.pipeo.write("%s\n" % cmd)
        for k, v in args.items():
            self.pipeo.write("%s %d\n" % (k, len(v)))
            self.pipeo.write(v)
        self.pipeo.flush()

        return self.pipei

    def call(self, cmd, **args):
        r = self.do_cmd(cmd, **args)
        l = r.readline()
        self.readerr()
        try:
            l = int(l)
        except:
            raise hg.RepoError(_("unexpected response '%s'") % l)
        return r.read(l)

    def lock(self):
        self.call("lock")
        return remotelock(self)

    def unlock(self):
        self.call("unlock")

    def heads(self):
        d = self.call("heads")
        try:
            return map(bin, d[:-1].split(" "))
        except:
            raise hg.RepoError(_("unexpected response '%s'") % (d[:400] + "..."))

    def branches(self, nodes):
        n = " ".join(map(hex, nodes))
        d = self.call("branches", nodes=n)
        try:
            br = [ tuple(map(bin, b.split(" "))) for b in d.splitlines() ]
            return br
        except:
            raise hg.RepoError(_("unexpected response '%s'") % (d[:400] + "..."))

    def between(self, pairs):
        n = "\n".join(["-".join(map(hex, p)) for p in pairs])
        d = self.call("between", pairs=n)
        try:
            p = [ l and map(bin, l.split(" ")) or [] for l in d.splitlines() ]
            return p
        except:
            raise hg.RepoError(_("unexpected response '%s'") % (d[:400] + "..."))

    def changegroup(self, nodes, kind):
        n = " ".join(map(hex, nodes))
        f = self.do_cmd("changegroup", roots=n)
        return self.pipei

    def unbundle(self, cg, heads, source):
        d = self.call("unbundle", heads=' '.join(map(hex, heads)))
        if d:
            raise hg.RepoError(_("push refused: %s") % d)

        while 1:
            d = cg.read(4096)
            if not d: break
            self.pipeo.write(str(len(d)) + '\n')
            self.pipeo.write(d)
            self.readerr()

        self.pipeo.write('0\n')
        self.pipeo.flush()

        self.readerr()
        d = self.pipei.readline()
        if d != '\n':
            return 1

        l = int(self.pipei.readline())
        r = self.pipei.read(l)
        if not r:
            return 1
        return int(r)

    def addchangegroup(self, cg, source):
        d = self.call("addchangegroup")
        if d:
            raise hg.RepoError(_("push refused: %s") % d)
<<<<<<< HEAD

=======
>>>>>>> 9117f9f3
        while 1:
            d = cg.read(4096)
            if not d: break
            self.pipeo.write(d)
            self.readerr()

        self.pipeo.flush()

        self.readerr()
        l = int(self.pipei.readline())
        r = self.pipei.read(l)
        if not r:
            return 1
        return int(r)<|MERGE_RESOLUTION|>--- conflicted
+++ resolved
@@ -171,10 +171,6 @@
         d = self.call("addchangegroup")
         if d:
             raise hg.RepoError(_("push refused: %s") % d)
-<<<<<<< HEAD
-
-=======
->>>>>>> 9117f9f3
         while 1:
             d = cg.read(4096)
             if not d: break
