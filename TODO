General:
- Better documentation
- More regression tests
- More specific try/except.
- less code duplication, more code in the right places
- python 2.2 support
- better import support
- export to git
- Add standard files: ChangeLog? What else?
- Code cleanup: apply http://python.org/peps/pep-0008.html
- Replace all remaining print statements with appropriate ui function

Core:
- difflib creating/removing files (fixed except dates: should be epoch)
- directory foo.d or foo.i with existing file foo (use some quoting?)
- get various options from hgrc (e.g. history always -v, tip always -q)
- better push support (hack exists)
- hg over ssh:// and https:// and rsync://
- hooks for new changesets getting pulled/imported etc.
- make showing removed files (in history etc.) faster.

Commands:
- hg add <directory> should work
- hg status <filename>: file rev, changeset rev, changed, added,
  deleted, sha-1
- select to pull a subset of the heads
- commands.py: number of args too much magic (e.g. in patch())
- automatic pull fallback to old-http://
<<<<<<< HEAD
- hg pull http://example.com doesn't say that no repo was found
- hg annotate -u and hgweb annotate with long $EMAIL
=======
>>>>>>> bd3eea91
- hg pull default in a subdir doesn't work, if it is a relative path
- optionally only show merges (two parents or parent != changeset-1, etc.)

Web:
- show tags in hgweb
- show parent changeset number in hgweb
- optionally only show merges (two parents or parent != changeset-1, etc.)
- one hgweb with many repos (another script)
- hgweb tip link too verbose
- hgweb: deliver static files (e.g. favicon, stylesheets)
- hgweb personalization: timezone (display/change), display of
  features
- hg export 240 shows -tkmerge (good), hgweb does not (bad).
- some web servers think hgweb.cgi.[di] is a CGI script with old-http://
  (use quoting (see foo.d in Core) or document server configurations?)
- link children in hgweb<|MERGE_RESOLUTION|>--- conflicted
+++ resolved
@@ -26,11 +26,6 @@
 - select to pull a subset of the heads
 - commands.py: number of args too much magic (e.g. in patch())
 - automatic pull fallback to old-http://
-<<<<<<< HEAD
-- hg pull http://example.com doesn't say that no repo was found
-- hg annotate -u and hgweb annotate with long $EMAIL
-=======
->>>>>>> bd3eea91
 - hg pull default in a subdir doesn't work, if it is a relative path
 - optionally only show merges (two parents or parent != changeset-1, etc.)
 
