#!/bin/sh

# Fails for some reason, need to investigate
# "$TESTDIR/hghave" git || exit 80

# bail early if the user is already running git-daemon
echo hi | nc localhost 9418 2>/dev/null && exit 80

echo "[extensions]" >> $HGRCPATH
echo "hggit=$(echo $(dirname $(dirname $0)))" >> $HGRCPATH
echo 'hgext.graphlog =' >> $HGRCPATH
echo 'hgext.bookmarks =' >> $HGRCPATH

GIT_AUTHOR_NAME='test'; export GIT_AUTHOR_NAME
GIT_AUTHOR_EMAIL='test@example.org'; export GIT_AUTHOR_EMAIL
GIT_AUTHOR_DATE="2007-01-01 00:00:00 +0000"; export GIT_AUTHOR_DATE
GIT_COMMITTER_NAME="$GIT_AUTHOR_NAME"; export GIT_COMMITTER_NAME
GIT_COMMITTER_EMAIL="$GIT_AUTHOR_EMAIL"; export GIT_COMMITTER_EMAIL
GIT_COMMITTER_DATE="$GIT_AUTHOR_DATE"; export GIT_COMMITTER_DATE

count=10
commit()
{
    GIT_AUTHOR_DATE="2007-01-01 00:00:$count +0000"
    GIT_COMMITTER_DATE="$GIT_AUTHOR_DATE"
    git commit "$@" >/dev/null 2>/dev/null || echo "git commit error"
    count=`expr $count + 1`
}

mkdir gitrepo
cd gitrepo
git init | python -c "import sys; print sys.stdin.read().replace('$(dirname $(pwd))/', '')"
echo alpha > alpha
git add alpha
commit -m 'add alpha'

git tag alpha

<<<<<<< HEAD
git checkout -b beta  2>&1 | sed s/\'/\"/g
=======
git checkout -b beta 2>&1 | sed s/\'/\"/g
>>>>>>> 70cf8e80
echo beta > beta
git add beta
commit -m 'add beta'


cd ..
git daemon --base-path="$(pwd)"\
 --listen=localhost\
 --export-all\
 --pid-file=gitdaemon.pid \
 --detach --reuseaddr

echo % clone a tag
hg clone -r alpha git://localhost/gitrepo hgrepo-a
cd hgrepo-a
hg log --graph

cd ..
echo % clone a branch
hg clone -r beta git://localhost/gitrepo hgrepo-b
cd hgrepo-b
hg log --graph


cd ..
kill `cat gitdaemon.pid`<|MERGE_RESOLUTION|>--- conflicted
+++ resolved
@@ -36,11 +36,7 @@
 
 git tag alpha
 
-<<<<<<< HEAD
-git checkout -b beta  2>&1 | sed s/\'/\"/g
-=======
 git checkout -b beta 2>&1 | sed s/\'/\"/g
->>>>>>> 70cf8e80
 echo beta > beta
 git add beta
 commit -m 'add beta'
