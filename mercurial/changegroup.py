"""
changegroup.py - Mercurial changegroup manipulation functions

 Copyright 2006 Matt Mackall <mpm@selenic.com>

This software may be used and distributed according to the terms
of the GNU General Public License, incorporated herein by reference.
"""

<<<<<<< HEAD
from i18n import gettext as _
=======
from i18n import _
>>>>>>> a5b3ab33
import struct, os, bz2, zlib, util, tempfile

def getchunk(source):
    """get a chunk from a changegroup"""
    d = source.read(4)
    if not d:
        return ""
    l = struct.unpack(">l", d)[0]
    if l <= 4:
        return ""
    d = source.read(l - 4)
    if len(d) < l - 4:
        raise util.Abort(_("premature EOF reading chunk"
                           " (got %d bytes, expected %d)")
                          % (len(d), l - 4))
    return d

def chunkiter(source):
    """iterate through the chunks in source"""
    while 1:
        c = getchunk(source)
        if not c:
            break
        yield c

def genchunk(data):
    """build a changegroup chunk"""
    header = struct.pack(">l", len(data)+ 4)
    return "%s%s" % (header, data)

def closechunk():
    return struct.pack(">l", 0)

class nocompress(object):
    def compress(self, x):
        return x
    def flush(self):
        return ""

bundletypes = {
    "": ("", nocompress),
    "HG10UN": ("HG10UN", nocompress),
    "HG10BZ": ("HG10", lambda: bz2.BZ2Compressor()),
    "HG10GZ": ("HG10GZ", lambda: zlib.compressobj()),
}

def writebundle(cg, filename, bundletype):
    """Write a bundle file and return its filename.

    Existing files will not be overwritten.
    If no filename is specified, a temporary file is created.
    bz2 compression can be turned off.
    The bundle file will be deleted in case of errors.
    """

    fh = None
    cleanup = None
    try:
        if filename:
            if os.path.exists(filename):
                raise util.Abort(_("file '%s' already exists") % filename)
            fh = open(filename, "wb")
        else:
            fd, filename = tempfile.mkstemp(prefix="hg-bundle-", suffix=".hg")
            fh = os.fdopen(fd, "wb")
        cleanup = filename

        header, compressor = bundletypes[bundletype]
        fh.write(header)
        z = compressor()

        # parse the changegroup data, otherwise we will block
        # in case of sshrepo because we don't know the end of the stream

        # an empty chunkiter is the end of the changegroup
        empty = False
        while not empty:
            empty = True
            for chunk in chunkiter(cg):
                empty = False
                fh.write(z.compress(genchunk(chunk)))
            fh.write(z.compress(closechunk()))
        fh.write(z.flush())
        cleanup = None
        return filename
    finally:
        if fh is not None:
            fh.close()
        if cleanup is not None:
            os.unlink(cleanup)

def readbundle(fh, fname):
    header = fh.read(6)
    if not header.startswith("HG"):
        raise util.Abort(_("%s: not a Mercurial bundle file") % fname)
    elif not header.startswith("HG10"):
        raise util.Abort(_("%s: unknown bundle version") % fname)

    if header == "HG10BZ":
        def generator(f):
            zd = bz2.BZ2Decompressor()
            zd.decompress("BZ")
            for chunk in util.filechunkiter(f, 4096):
                yield zd.decompress(chunk)
        return util.chunkbuffer(generator(fh))
    elif header == "HG10UN":
        return fh

    raise util.Abort(_("%s: unknown bundle compression type")
                     % fname)<|MERGE_RESOLUTION|>--- conflicted
+++ resolved
@@ -7,11 +7,7 @@
 of the GNU General Public License, incorporated herein by reference.
 """
 
-<<<<<<< HEAD
-from i18n import gettext as _
-=======
 from i18n import _
->>>>>>> a5b3ab33
 import struct, os, bz2, zlib, util, tempfile
 
 def getchunk(source):
