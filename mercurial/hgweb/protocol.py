--- conflicted
+++ resolved
@@ -193,8 +193,5 @@
 
 def stream_out(repo, req):
     req.respond(HTTP_OK, HGTYPE)
-<<<<<<< HEAD
-    return streamclone.stream_out(repo, untrusted=True)
-=======
     streamclone.stream_out(repo, req, untrusted=True)
->>>>>>> 8450fe59
+    return []